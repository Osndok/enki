FIXME
    Scheme howto и ссылка на него на UI
    маленькое разрешение иконки приложения
<<<<<<< HEAD
    +n нотация для перехода в конкретную строку
    объединять весь индент в один undo action
=======
    убрать lucid из версии пакета
>>>>>>> 4e96198f

REFACTORING
    Plugin abstract interface

FIXME PasNox

FIXME when found

FIXME need help
    Ставить фокус на UISaveFiles диалог

TODO
  мелкие улучшения
    Начинать поиск с начала
    Если открыто два одинаковых файла - дописывать второй сегмент пути
  средний функционал
    Посмотреть detectindent.vim
    Подсвечивать активный док
    Fix trailing whitespaces
    Юзать mime db для определения типа подсветки
    Возможность скрывать меню
    Восстанавливать сессию?
  большой функционал
    Сделать action закоментить/откоментить
    Подсвечивать результаты поиска, когда строка поиска видна. Результаты на скроллбаре, как в google chrome
    Поддерживать кодировки кроме utf8 Определять кодировку с помощью chardet
    Плагин, показывающий сообщения от авторов. fortune?
    http://cx4a.org/software/gccsense/ - autocompletion for C++
    tab completion
    vim mode
    цветовые схемы

ON QScintilla 2.5.1
    QsciLexerMatlab and QsciLexerOctave<|MERGE_RESOLUTION|>--- conflicted
+++ resolved
@@ -1,12 +1,7 @@
 FIXME
     Scheme howto и ссылка на него на UI
     маленькое разрешение иконки приложения
-<<<<<<< HEAD
-    +n нотация для перехода в конкретную строку
-    объединять весь индент в один undo action
-=======
     убрать lucid из версии пакета
->>>>>>> 4e96198f
 
 REFACTORING
     Plugin abstract interface
