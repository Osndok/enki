FIXME
    Scheme howto и ссылка на него на UI
    Нумеровать линии везде с 0
    Plugin abstract interface
    поубирать сообщения на queued tool bar без таймаута
    https://www.virtualbox.org/wiki/Linux_Downloads - вот так нужно инсталить пакеты
<<<<<<< HEAD
    Howto и ссылка на него на UI
    Нумеровать линии везде с 0
    Plugin abstract interface
    Убрать кнопку "clear list" с SR
=======
    падает при смене цвета
>>>>>>> c547aef7

FIXME PasNox

FIXME when found

FIXME need help
    Ставить фокус на UISaveFiles диалог

TODO
  мелкие улучшения
    Начинать поиск с начала
  средний функционал
    Посмотреть detectindent.vim
    Подсвечивать активный док
    Fix trailing whitespaces
    Юзать mime db для определения типа подсветки
    Возможность скрывать меню
    Восстанавливать сессию?
  большой функционал
    Сделать action закоментить/откоментить
    Подсвечивать результаты поиска, когда строка поиска видна. Результаты на скроллбаре, как в google chrome
    Поддерживать кодировки кроме utf8 Определять кодировку с помощью chardet
    Плагин, показывающий сообщения от авторов. fortune?
    http://cx4a.org/software/gccsense/ - autocompletion for C++
    tab completion
    vim mode
    цветовые схемы
    плагин для scheme

ON QScintilla 2.5.1
    QsciLexerMatlab and QsciLexerOctave<|MERGE_RESOLUTION|>--- conflicted
+++ resolved
@@ -1,17 +1,15 @@
 FIXME
+    поубирать сообщения на queued tool bar без таймаута
+    Убрать кнопку "clear list" с SR
+    падает при смене цвета
+    https://www.virtualbox.org/wiki/Linux_Downloads - вот так нужно инсталить пакеты
+
+SCHEME release
     Scheme howto и ссылка на него на UI
+
+REFACTORING
     Нумеровать линии везде с 0
     Plugin abstract interface
-    поубирать сообщения на queued tool bar без таймаута
-    https://www.virtualbox.org/wiki/Linux_Downloads - вот так нужно инсталить пакеты
-<<<<<<< HEAD
-    Howto и ссылка на него на UI
-    Нумеровать линии везде с 0
-    Plugin abstract interface
-    Убрать кнопку "clear list" с SR
-=======
-    падает при смене цвета
->>>>>>> c547aef7
 
 FIXME PasNox
 
