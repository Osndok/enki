FIXME
<<<<<<< HEAD
=======
    Не делать замены в файле, если проблемы с кодировкой
    На python2.6 не гаратнируется правильная работа с не-ascii именами файлов
    python2.6 Qt 4.6.3
    SR не показывает статусы
    https://www.virtualbox.org/wiki/Linux_Downloads - вот так нужно инсталить пакеты
>>>>>>> 64091275

FIXME PasNox

FIXME when found

FIXME need help
    Ставить фокус на UISaveFiles диалог

TODO
  мелкие улучшения
    вверх-вниз для поиска следующего и предыдущего в файле
    Закрываться по keyboard interupt
    Начинать поиск с начала
  средний функционал
    Посмотреть detectindent.vim
    Подсвечивать активный док
<<<<<<< HEAD
    Сделать action закоментить/откоментить
    вверх-вниз для поиска следующего и предыдущего в файле
=======
>>>>>>> 64091275
    Fix trailing whitespaces
    Коментить-раскомменчивать код
    Юзать mime db для определения типа подсветки
    Возможность скрывать меню
  большой функционал
    Сделать action закоментить/откоментить
    Восстанавливать сессию?
    Подсвечивать результаты поиска, когда строка поиска видна
    Поддерживать кодировки кроме utf8 Определять кодировку с помощью chardet
    Плагин, показывающий сообщения от авторов. fortune?
    http://cx4a.org/software/gccsense/ - autocompletion for C++
<<<<<<< HEAD

=======
    tab completion
    vim mode
    цветовые схемы
    плагин для scheme
>>>>>>> 64091275

ON QScintilla 2.5.1
    QsciLexerMatlab and QsciLexerOctave<|MERGE_RESOLUTION|>--- conflicted
+++ resolved
@@ -1,12 +1,5 @@
 FIXME
-<<<<<<< HEAD
-=======
-    Не делать замены в файле, если проблемы с кодировкой
-    На python2.6 не гаратнируется правильная работа с не-ascii именами файлов
-    python2.6 Qt 4.6.3
-    SR не показывает статусы
     https://www.virtualbox.org/wiki/Linux_Downloads - вот так нужно инсталить пакеты
->>>>>>> 64091275
 
 FIXME PasNox
 
@@ -23,30 +16,21 @@
   средний функционал
     Посмотреть detectindent.vim
     Подсвечивать активный док
-<<<<<<< HEAD
-    Сделать action закоментить/откоментить
-    вверх-вниз для поиска следующего и предыдущего в файле
-=======
->>>>>>> 64091275
     Fix trailing whitespaces
     Коментить-раскомменчивать код
     Юзать mime db для определения типа подсветки
     Возможность скрывать меню
+    Восстанавливать сессию?
   большой функционал
     Сделать action закоментить/откоментить
-    Восстанавливать сессию?
     Подсвечивать результаты поиска, когда строка поиска видна
     Поддерживать кодировки кроме utf8 Определять кодировку с помощью chardet
     Плагин, показывающий сообщения от авторов. fortune?
     http://cx4a.org/software/gccsense/ - autocompletion for C++
-<<<<<<< HEAD
-
-=======
     tab completion
     vim mode
     цветовые схемы
     плагин для scheme
->>>>>>> 64091275
 
 ON QScintilla 2.5.1
-    QsciLexerMatlab and QsciLexerOctave+    QsciLexerMatlab and QsciLexerOctave
