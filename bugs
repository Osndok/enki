FIXME
    Scheme howto и ссылка на него на UI
    маленькое разрешение иконки приложения
<<<<<<< HEAD
    +n нотация для перехода в конкретную строку
    объединять весь индент в один undo action
=======
    убрать lucid из версии пакета
>>>>>>> 9c44656f

REFACTORING
    Нумеровать линии везде с 0
    Plugin abstract interface

FIXME PasNox

FIXME when found

FIXME need help
    Ставить фокус на UISaveFiles диалог

TODO
  мелкие улучшения
    Начинать поиск с начала
    Если открыто два одинаковых файла - дописывать второй сегмент пути
  средний функционал
    Посмотреть detectindent.vim
    Подсвечивать активный док
    Fix trailing whitespaces
    Юзать mime db для определения типа подсветки
    Возможность скрывать меню
    Восстанавливать сессию?
  большой функционал
    Сделать action закоментить/откоментить
    Подсвечивать результаты поиска, когда строка поиска видна. Результаты на скроллбаре, как в google chrome
    Поддерживать кодировки кроме utf8 Определять кодировку с помощью chardet
    Плагин, показывающий сообщения от авторов. fortune?
    http://cx4a.org/software/gccsense/ - autocompletion for C++
    tab completion
    vim mode
    цветовые схемы

ON QScintilla 2.5.1
    QsciLexerMatlab and QsciLexerOctave<|MERGE_RESOLUTION|>--- conflicted
+++ resolved
@@ -1,12 +1,7 @@
 FIXME
     Scheme howto и ссылка на него на UI
     маленькое разрешение иконки приложения
-<<<<<<< HEAD
-    +n нотация для перехода в конкретную строку
-    объединять весь индент в один undo action
-=======
     убрать lucid из версии пакета
->>>>>>> 9c44656f
 
 REFACTORING
     Нумеровать линии везде с 0
