--- conflicted
+++ resolved
@@ -7,11 +7,8 @@
 FIXME
     https://www.virtualbox.org/wiki/Linux_Downloads - вот так нужно инсталить пакеты
     падает при смене цвета
-<<<<<<< HEAD
     нумеровать строки с 0
-=======
     Сохраняем новый файл. Сохранился, но светится как не сохраненный
->>>>>>> e3828d3a
 
 FIXME PasNox
 
