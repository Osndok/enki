--- conflicted
+++ resolved
@@ -6,7 +6,7 @@
    <rect>
     <x>0</x>
     <y>0</y>
-    <width>703</width>
+    <width>824</width>
     <height>688</height>
    </rect>
   </property>
@@ -131,30 +131,15 @@
      </item>
     </widget>
    </item>
-<<<<<<< HEAD
-   <item row="1" column="1">
-    <widget class="QStackedWidget" name="swPages">
-     <property name="enabled">
-      <bool>true</bool>
-     </property>
-     <property name="currentIndex">
-      <number>3</number>
-     </property>
-     <widget class="QWidget" name="pGeneral">
-      <layout class="QGridLayout">
-       <property name="margin">
-        <number>0</number>
-=======
    <item>
     <layout class="QVBoxLayout" name="verticalLayout_15">
      <item>
       <widget class="QStackedWidget" name="swPages">
        <property name="enabled">
         <bool>true</bool>
->>>>>>> f34a07bf
        </property>
        <property name="currentIndex">
-        <number>9</number>
+        <number>6</number>
        </property>
        <widget class="QWidget" name="pGeneral">
         <layout class="QGridLayout">
@@ -164,33 +149,6 @@
          <property name="spacing">
           <number>3</number>
          </property>
-<<<<<<< HEAD
-         <layout class="QVBoxLayout">
-          <property name="spacing">
-           <number>3</number>
-          </property>
-          <property name="margin">
-           <number>5</number>
-          </property>
-          <item>
-           <widget class="QCheckBox" name="cbConvertIndentationUponOpen">
-            <property name="text">
-             <string>Convert indentation upon open</string>
-            </property>
-           </widget>
-          </item>
-          <item>
-           <widget class="QCheckBox" name="cbCreateBackupUponOpen">
-            <property name="text">
-             <string>Create backup file upon open</string>
-            </property>
-           </widget>
-          </item>
-          <item>
-           <widget class="QCheckBox" name="cbWrapLongLines">
-            <property name="text">
-             <string>Wrap long lines</string>
-=======
          <item row="0" column="0">
           <widget class="QGroupBox" name="gbWorkspace">
            <property name="title">
@@ -248,7 +206,6 @@
             </property>
             <property name="margin">
              <number>5</number>
->>>>>>> f34a07bf
             </property>
             <item>
              <widget class="QCheckBox" name="cbSaveSession">
@@ -333,16 +290,6 @@
             <property name="margin">
              <number>5</number>
             </property>
-            <item>
-             <widget class="QCheckBox" name="cbAutoSyntaxCheck">
-              <property name="enabled">
-               <bool>false</bool>
-              </property>
-              <property name="text">
-               <string>Automatic Syntax Check</string>
-              </property>
-             </widget>
-            </item>
             <item>
              <widget class="QCheckBox" name="cbCreateBackupUponOpen">
               <property name="text">
@@ -1109,17 +1056,42 @@
               </item>
              </layout>
             </item>
-            <item>
-             <widget class="QCheckBox" name="cbAutoIndent">
-              <property name="text">
-               <string>Auto indent (by previous line)</string>
-              </property>
-             </widget>
-            </item>
-            <item>
-             <widget class="QCheckBox" name="cbBackspaceUnindents">
-              <property name="text">
-               <string>Backspace Unindents</string>
+           </layout>
+          </widget>
+         </item>
+         <item>
+          <widget class="QGroupBox" name="gbWhitespaceVisibilityEnabled">
+           <property name="title">
+            <string>Whitespace visibility</string>
+           </property>
+           <property name="checkable">
+            <bool>false</bool>
+           </property>
+           <layout class="QHBoxLayout" name="_3">
+            <property name="spacing">
+             <number>3</number>
+            </property>
+            <property name="margin">
+             <number>5</number>
+            </property>
+            <item>
+             <widget class="QRadioButton" name="rbWsInvisible">
+              <property name="text">
+               <string>Never</string>
+              </property>
+             </widget>
+            </item>
+            <item>
+             <widget class="QRadioButton" name="rbWsVisible">
+              <property name="text">
+               <string>Always</string>
+              </property>
+             </widget>
+            </item>
+            <item>
+             <widget class="QRadioButton" name="rbWsVisibleAfterIndent">
+              <property name="text">
+               <string>After indent</string>
               </property>
              </widget>
             </item>
@@ -1644,43 +1616,8 @@
               </item>
              </layout>
             </item>
-<<<<<<< HEAD
-           </layout>
-          </item>
-         </layout>
-        </widget>
-       </item>
-       <item>
-        <spacer>
-         <property name="orientation">
-          <enum>Qt::Vertical</enum>
-         </property>
-         <property name="sizeHint" stdset="0">
-          <size>
-           <width>20</width>
-           <height>40</height>
-          </size>
-         </property>
-        </spacer>
-       </item>
-      </layout>
-     </widget>
-     <widget class="QWidget" name="pIndentation">
-      <layout class="QVBoxLayout" name="verticalLayout_5">
-       <item>
-        <widget class="QGroupBox" name="gbIndentation">
-         <property name="title">
-          <string>Indentation</string>
-         </property>
-         <layout class="QVBoxLayout" name="verticalLayout_2">
-          <item>
-           <layout class="QHBoxLayout" name="horizontalLayout_5">
-            <item>
-             <widget class="QRadioButton" name="rbIndentationTabs">
-=======
             <item row="1" column="0">
              <widget class="QCheckBox" name="cbAutoDetectEol">
->>>>>>> f34a07bf
               <property name="text">
                <string>Autodetect EOL</string>
               </property>
@@ -1698,223 +1635,6 @@
               <property name="text">
                <string>Eol Visibility</string>
               </property>
-             </widget>
-            </item>
-           </layout>
-          </widget>
-         </item>
-         <item>
-          <widget class="QGroupBox" name="gbWhitespaceVisibilityEnabled">
-           <property name="title">
-            <string>Whitespace visibility</string>
-           </property>
-           <property name="checkable">
-            <bool>false</bool>
-           </property>
-           <layout class="QHBoxLayout">
-            <property name="spacing">
-             <number>3</number>
-            </property>
-            <property name="margin">
-             <number>5</number>
-            </property>
-            <item>
-             <widget class="QRadioButton" name="rbWsInvisible">
-              <property name="text">
-               <string>Never</string>
-              </property>
-             </widget>
-            </item>
-            <item>
-             <widget class="QRadioButton" name="rbWsVisible">
-              <property name="text">
-               <string>Always</string>
-              </property>
-             </widget>
-            </item>
-            <item>
-             <widget class="QRadioButton" name="rbWsVisibleAfterIndent">
-              <property name="text">
-               <string>After indent</string>
-              </property>
-             </widget>
-            </item>
-           </layout>
-          </widget>
-         </item>
-         <item>
-          <widget class="QGroupBox" name="gbWrapModeEnabled">
-           <property name="title">
-            <string>Wrap long lines</string>
-           </property>
-           <property name="checkable">
-            <bool>true</bool>
-           </property>
-           <layout class="QVBoxLayout" name="verticalLayout_5">
-            <item>
-             <layout class="QHBoxLayout" name="horizontalLayout_6">
-              <item>
-               <widget class="QRadioButton" name="rbWrapWord">
-                <property name="text">
-                 <string>By word</string>
-                </property>
-               </widget>
-              </item>
-              <item>
-               <widget class="QRadioButton" name="rbWrapCharacter">
-                <property name="text">
-                 <string>By character</string>
-                </property>
-               </widget>
-              </item>
-             </layout>
-            </item>
-            <item>
-             <widget class="QGroupBox" name="gbWrapVisualFlagsEnabled">
-              <property name="title">
-               <string>Visual flags</string>
-              </property>
-              <property name="checkable">
-               <bool>false</bool>
-              </property>
-              <layout class="QGridLayout">
-               <property name="margin">
-                <number>5</number>
-               </property>
-               <property name="spacing">
-                <number>3</number>
-               </property>
-               <item row="2" column="0" colspan="3">
-                <layout class="QHBoxLayout">
-                 <property name="spacing">
-                  <number>3</number>
-                 </property>
-                 <item>
-                  <widget class="QLabel" name="lWrappedLineIndentWidth">
-                   <property name="text">
-                    <string>Indent Width :</string>
-                   </property>
-                  </widget>
-                 </item>
-                 <item>
-                  <widget class="QSlider" name="sWrappedLineIndentWidth">
-                   <property name="sizePolicy">
-                    <sizepolicy hsizetype="Expanding" vsizetype="Fixed">
-                     <horstretch>0</horstretch>
-                     <verstretch>0</verstretch>
-                    </sizepolicy>
-                   </property>
-                   <property name="orientation">
-                    <enum>Qt::Horizontal</enum>
-                   </property>
-                  </widget>
-                 </item>
-                 <item>
-                  <widget class="QLCDNumber" name="lnWrappedLineIndentWidth">
-                   <property name="sizePolicy">
-                    <sizepolicy hsizetype="Fixed" vsizetype="Fixed">
-                     <horstretch>0</horstretch>
-                     <verstretch>0</verstretch>
-                    </sizepolicy>
-                   </property>
-                   <property name="numDigits">
-                    <number>2</number>
-                   </property>
-                   <property name="segmentStyle">
-                    <enum>QLCDNumber::Flat</enum>
-                   </property>
-                  </widget>
-                 </item>
-                </layout>
-               </item>
-               <item row="0" column="1" rowspan="2">
-                <widget class="Line" name="lWrapVisualFlags">
-                 <property name="orientation">
-                  <enum>Qt::Vertical</enum>
-                 </property>
-                </widget>
-               </item>
-               <item row="1" column="2">
-                <widget class="QWidget" name="wEndWrapVisualFlags" native="true">
-                 <layout class="QVBoxLayout">
-                  <property name="spacing">
-                   <number>0</number>
-                  </property>
-                  <property name="margin">
-                   <number>0</number>
-                  </property>
-                  <item>
-                   <widget class="QRadioButton" name="rbEndWrapFlagNone">
-                    <property name="text">
-                     <string>No flag</string>
-                    </property>
-                   </widget>
-                  </item>
-                  <item>
-                   <widget class="QRadioButton" name="rbEndWrapFlagByText">
-                    <property name="text">
-                     <string>Flag by text</string>
-                    </property>
-                   </widget>
-                  </item>
-                  <item>
-                   <widget class="QRadioButton" name="rbEndWrapFlagByBorder">
-                    <property name="text">
-                     <string>Flag by border</string>
-                    </property>
-                   </widget>
-                  </item>
-                 </layout>
-                </widget>
-               </item>
-               <item row="1" column="0">
-                <widget class="QWidget" name="wStartWrapVisualFlags" native="true">
-                 <layout class="QVBoxLayout">
-                  <property name="spacing">
-                   <number>0</number>
-                  </property>
-                  <property name="margin">
-                   <number>0</number>
-                  </property>
-                  <item>
-                   <widget class="QRadioButton" name="rbStartWrapFlagNone">
-                    <property name="text">
-                     <string>No flag</string>
-                    </property>
-                   </widget>
-                  </item>
-                  <item>
-                   <widget class="QRadioButton" name="rbStartWrapFlagByText">
-                    <property name="text">
-                     <string>Flag by text</string>
-                    </property>
-                   </widget>
-                  </item>
-                  <item>
-                   <widget class="QRadioButton" name="rbStartWrapFlagByBorder">
-                    <property name="text">
-                     <string>Flag by border</string>
-                    </property>
-                   </widget>
-                  </item>
-                 </layout>
-                </widget>
-               </item>
-               <item row="0" column="0">
-                <widget class="QLabel" name="lStartWrapVisualFlags">
-                 <property name="text">
-                  <string>Start:</string>
-                 </property>
-                </widget>
-               </item>
-               <item row="0" column="2">
-                <widget class="QLabel" name="lEndWrapVisualFlags">
-                 <property name="text">
-                  <string>End :</string>
-                 </property>
-                </widget>
-               </item>
-              </layout>
              </widget>
             </item>
            </layout>
@@ -1949,11 +1669,7 @@
                <string>setFoldComments</string>
               </property>
               <property name="text">
-<<<<<<< HEAD
-               <string>Width :</string>
-=======
                <string>Comments</string>
->>>>>>> f34a07bf
               </property>
              </widget>
             </item>
@@ -1968,181 +1684,9 @@
              </widget>
             </item>
             <item>
-<<<<<<< HEAD
-             <widget class="QLCDNumber" name="lnIndentationWidth">
-              <property name="sizePolicy">
-               <sizepolicy hsizetype="Fixed" vsizetype="Fixed">
-                <horstretch>0</horstretch>
-                <verstretch>0</verstretch>
-               </sizepolicy>
-              </property>
-              <property name="numDigits">
-               <number>2</number>
-              </property>
-              <property name="segmentStyle">
-               <enum>QLCDNumber::Flat</enum>
-              </property>
-             </widget>
-            </item>
-           </layout>
-          </item>
-          <item>
-           <widget class="Line" name="line_2">
-            <property name="orientation">
-             <enum>Qt::Horizontal</enum>
-            </property>
-           </widget>
-          </item>
-          <item>
-           <widget class="QCheckBox" name="cbAutodetectIndent">
-            <property name="text">
-             <string>Detect upon open</string>
-            </property>
-           </widget>
-          </item>
-         </layout>
-        </widget>
-       </item>
-       <item>
-        <widget class="QGroupBox" name="gbIndentationGuides">
-         <property name="title">
-          <string>Indentation guides</string>
-         </property>
-         <property name="checkable">
-          <bool>true</bool>
-         </property>
-         <layout class="QHBoxLayout" name="horizontalLayout_4">
-          <item>
-           <widget class="QLabel" name="lIndentationGuidesBackground">
-            <property name="text">
-             <string>Background :</string>
-            </property>
-           </widget>
-          </item>
-          <item>
-           <widget class="pColorButton" name="tbIndentationGuidesBackground">
-            <property name="sizePolicy">
-             <sizepolicy hsizetype="Fixed" vsizetype="Fixed">
-              <horstretch>0</horstretch>
-              <verstretch>0</verstretch>
-             </sizepolicy>
-            </property>
-           </widget>
-          </item>
-          <item>
-           <widget class="QLabel" name="lIndentationGuidesForeground">
-            <property name="text">
-             <string>Foreground :</string>
-            </property>
-           </widget>
-          </item>
-          <item>
-           <widget class="pColorButton" name="tbIndentationGuidesForeground">
-            <property name="sizePolicy">
-             <sizepolicy hsizetype="Fixed" vsizetype="Fixed">
-              <horstretch>0</horstretch>
-              <verstretch>0</verstretch>
-             </sizepolicy>
-            </property>
-           </widget>
-          </item>
-         </layout>
-        </widget>
-       </item>
-       <item>
-        <widget class="QGroupBox" name="gbWhitespaceVisibilityEnabled">
-         <property name="title">
-          <string>Whitespace visibility</string>
-         </property>
-         <property name="checkable">
-          <bool>false</bool>
-         </property>
-         <layout class="QHBoxLayout" name="_4">
-          <property name="spacing">
-           <number>3</number>
-          </property>
-          <property name="margin">
-           <number>5</number>
-          </property>
-          <item>
-           <widget class="QRadioButton" name="rbWsInvisible">
-            <property name="text">
-             <string>Never</string>
-            </property>
-           </widget>
-          </item>
-          <item>
-           <widget class="QRadioButton" name="rbWsVisible">
-            <property name="text">
-             <string>Always</string>
-            </property>
-           </widget>
-          </item>
-          <item>
-           <widget class="QRadioButton" name="rbWsVisibleAfterIndent">
-            <property name="text">
-             <string>After indent</string>
-            </property>
-           </widget>
-          </item>
-         </layout>
-        </widget>
-       </item>
-       <item>
-        <spacer>
-         <property name="orientation">
-          <enum>Qt::Vertical</enum>
-         </property>
-         <property name="sizeHint" stdset="0">
-          <size>
-           <width>20</width>
-           <height>40</height>
-          </size>
-         </property>
-        </spacer>
-       </item>
-      </layout>
-     </widget>
-     <widget class="QWidget" name="pBraceMatching">
-      <layout class="QVBoxLayout">
-       <property name="spacing">
-        <number>3</number>
-       </property>
-       <property name="margin">
-        <number>0</number>
-       </property>
-       <item>
-        <widget class="QGroupBox" name="gbBraceMatchingEnabled">
-         <property name="title">
-          <string>Brace Matching Enabled</string>
-         </property>
-         <property name="checkable">
-          <bool>true</bool>
-         </property>
-         <layout class="QGridLayout">
-          <property name="margin">
-           <number>5</number>
-          </property>
-          <property name="spacing">
-           <number>3</number>
-          </property>
-          <item row="1" column="0" colspan="2">
-           <layout class="QGridLayout">
-            <property name="spacing">
-             <number>3</number>
-            </property>
-            <item row="1" column="1">
-             <widget class="pColorButton" name="tbMatchedBraceBackground">
-              <property name="sizePolicy">
-               <sizepolicy hsizetype="Fixed" vsizetype="Fixed">
-                <horstretch>0</horstretch>
-                <verstretch>0</verstretch>
-               </sizepolicy>
-=======
              <widget class="QCheckBox" name="cbLexerFoldQuotes">
               <property name="statusTip">
                <string>setFoldQuotes</string>
->>>>>>> f34a07bf
               </property>
               <property name="text">
                <string>Quotes</string>
@@ -2288,273 +1832,6 @@
               </property>
              </widget>
             </item>
-<<<<<<< HEAD
-           </layout>
-          </item>
-          <item row="1" column="0">
-           <widget class="QCheckBox" name="cbAutoDetectEol">
-            <property name="text">
-             <string>Autodetect EOL</string>
-            </property>
-           </widget>
-          </item>
-          <item row="1" column="1" rowspan="2">
-           <widget class="QCheckBox" name="cbAutoEolConversion">
-            <property name="text">
-             <string>Automatic End of Line Conversion</string>
-            </property>
-           </widget>
-          </item>
-          <item row="2" column="0">
-           <widget class="QCheckBox" name="cbEolVisibility">
-            <property name="text">
-             <string>Eol Visibility</string>
-            </property>
-           </widget>
-          </item>
-         </layout>
-        </widget>
-       </item>
-       <item>
-        <spacer>
-         <property name="orientation">
-          <enum>Qt::Vertical</enum>
-         </property>
-         <property name="sizeHint" stdset="0">
-          <size>
-           <width>321</width>
-           <height>31</height>
-          </size>
-         </property>
-        </spacer>
-       </item>
-      </layout>
-     </widget>
-     <widget class="QWidget" name="pLexerGeneral">
-      <layout class="QVBoxLayout" name="verticalLayout_7">
-       <item>
-        <widget class="QGroupBox" name="groupBox_3">
-         <property name="title">
-          <string>Items to fold:</string>
-         </property>
-         <layout class="QVBoxLayout" name="verticalLayout_11">
-          <item>
-           <widget class="QCheckBox" name="cbLexerFoldComments">
-            <property name="statusTip">
-             <string>setFoldComments</string>
-            </property>
-            <property name="text">
-             <string>Comments</string>
-            </property>
-           </widget>
-          </item>
-          <item>
-           <widget class="QCheckBox" name="cbLexerFoldCompact">
-            <property name="statusTip">
-             <string>setFoldCompact</string>
-            </property>
-            <property name="text">
-             <string>Compact</string>
-            </property>
-           </widget>
-          </item>
-          <item>
-           <widget class="QCheckBox" name="cbLexerFoldQuotes">
-            <property name="statusTip">
-             <string>setFoldQuotes</string>
-            </property>
-            <property name="text">
-             <string>Quotes</string>
-            </property>
-           </widget>
-          </item>
-          <item>
-           <widget class="QCheckBox" name="cbLexerFoldDirectives">
-            <property name="statusTip">
-             <string>setFoldDirectives</string>
-            </property>
-            <property name="text">
-             <string>Directives</string>
-            </property>
-           </widget>
-          </item>
-          <item>
-           <widget class="QCheckBox" name="cbLexerFoldAtBegin">
-            <property name="statusTip">
-             <string>setFoldAtBegin</string>
-            </property>
-            <property name="text">
-             <string>At begin</string>
-            </property>
-           </widget>
-          </item>
-          <item>
-           <widget class="QCheckBox" name="cbLexerFoldAtParenthesis">
-            <property name="statusTip">
-             <string>setFoldAtParenthesis</string>
-            </property>
-            <property name="text">
-             <string>At parenthesis</string>
-            </property>
-           </widget>
-          </item>
-          <item>
-           <widget class="QCheckBox" name="cbLexerFoldAtElse">
-            <property name="statusTip">
-             <string>setFoldAtElse</string>
-            </property>
-            <property name="text">
-             <string>At else</string>
-            </property>
-           </widget>
-          </item>
-          <item>
-           <widget class="QCheckBox" name="cbLexerFoldAtModule">
-            <property name="statusTip">
-             <string>setFoldAtModule</string>
-            </property>
-            <property name="text">
-             <string>At module</string>
-            </property>
-           </widget>
-          </item>
-          <item>
-           <widget class="QCheckBox" name="cbLexerFoldPreprocessor">
-            <property name="statusTip">
-             <string>setFoldPreprocessor</string>
-            </property>
-            <property name="text">
-             <string>Preprocessor</string>
-            </property>
-           </widget>
-          </item>
-         </layout>
-        </widget>
-       </item>
-       <item>
-        <widget class="QGroupBox" name="groupBox_2">
-         <property name="title">
-          <string>Settings</string>
-         </property>
-         <layout class="QVBoxLayout" name="verticalLayout_6">
-          <item>
-           <widget class="QCheckBox" name="cbLexerStylePreprocessor">
-            <property name="statusTip">
-             <string>setStylePreprocessor</string>
-            </property>
-            <property name="text">
-             <string>Style preprocessor</string>
-            </property>
-           </widget>
-          </item>
-          <item>
-           <widget class="QCheckBox" name="cbLexerCaseSensitiveTags">
-            <property name="statusTip">
-             <string>setCaseSensitiveTags</string>
-            </property>
-            <property name="text">
-             <string>Case sensitive tags</string>
-            </property>
-           </widget>
-          </item>
-          <item>
-           <widget class="QCheckBox" name="cbLexerBackslashEscapes">
-            <property name="statusTip">
-             <string>setBackslashEscapes</string>
-            </property>
-            <property name="text">
-             <string>Backslash escapes</string>
-            </property>
-           </widget>
-          </item>
-          <item>
-           <widget class="QCheckBox" name="cbLexerIndentOpeningBrace">
-            <property name="text">
-             <string>Indent opening brace</string>
-            </property>
-           </widget>
-          </item>
-          <item>
-           <widget class="QCheckBox" name="cbLexerIndentClosingBrace">
-            <property name="text">
-             <string>Indent closing brace</string>
-            </property>
-           </widget>
-          </item>
-         </layout>
-        </widget>
-       </item>
-       <item>
-        <widget class="QGroupBox" name="gbLexerHighlightingIndentationWarning">
-         <property name="title">
-          <string>Show indentation warning</string>
-         </property>
-         <property name="checkable">
-          <bool>true</bool>
-         </property>
-         <layout class="QVBoxLayout" name="verticalLayout_8">
-          <item>
-           <widget class="QRadioButton" name="cbIndentationWarningInconsistent">
-            <property name="text">
-             <string>If inconsistent</string>
-            </property>
-           </widget>
-          </item>
-          <item>
-           <widget class="QRadioButton" name="cbIndentationWarningTabsAfterSpaces">
-            <property name="text">
-             <string>If uses tabs after spaces</string>
-            </property>
-           </widget>
-          </item>
-          <item>
-           <widget class="QRadioButton" name="cbIndentationWarningTabs">
-            <property name="text">
-             <string>If uses tabs</string>
-            </property>
-           </widget>
-          </item>
-          <item>
-           <widget class="QRadioButton" name="cbIndentationWarningSpaces">
-            <property name="text">
-             <string>If uses spaces</string>
-            </property>
-           </widget>
-          </item>
-         </layout>
-        </widget>
-       </item>
-       <item>
-        <spacer name="verticalSpacer">
-         <property name="orientation">
-          <enum>Qt::Vertical</enum>
-         </property>
-         <property name="sizeHint" stdset="0">
-          <size>
-           <width>20</width>
-           <height>1</height>
-          </size>
-         </property>
-        </spacer>
-       </item>
-      </layout>
-     </widget>
-     <widget class="QWidget" name="pLexerFonts">
-      <layout class="QHBoxLayout" name="horizontalLayout_7">
-       <item>
-        <widget class="QListWidget" name="lwLexersHighlightingElements_3"/>
-       </item>
-       <item>
-        <layout class="QVBoxLayout" name="_43">
-         <property name="spacing">
-          <number>0</number>
-         </property>
-         <item>
-          <layout class="QVBoxLayout" name="_44">
-           <property name="spacing">
-            <number>2</number>
-           </property>
-=======
             <item>
              <widget class="QRadioButton" name="cbIndentationWarningTabs">
               <property name="text">
@@ -2673,7 +1950,6 @@
              </item>
             </layout>
            </item>
->>>>>>> f34a07bf
            <item>
             <spacer>
              <property name="orientation">
@@ -2832,7 +2108,7 @@
      </item>
     </layout>
    </item>
-   <item row="2" column="0" colspan="2">
+   <item>
     <widget class="QDialogButtonBox" name="dbbButtons">
      <property name="orientation">
       <enum>Qt::Horizontal</enum>
