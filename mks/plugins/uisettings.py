import os.path
from PyQt4 import uic
from PyQt4.QtCore import QObject, Qt, QVariant
from PyQt4.QtGui import QButtonGroup, \
                        QCheckBox, \
                        QColor, \
                        QDialog, \
                        QDialogButtonBox, \
                        QFont, \
                        QFontDialog, \
                        QIcon, \
                        QListWidgetItem, \
                        QRadioButton


from PyQt4.Qsci import QsciScintilla

from mks.core.core import core, DATA_FILES_PATH
from mks.plugins.editor import Editor

def tr(s):
    return s

class Plugin:
    """Module implementation
    """
    def __init__(self):
        self._action = core.actionModel().addAction("mSettings/aSettings",
                                                    tr( "Settings.."), 
                                                    QIcon(':/mksicons/settings.png'))
        self._action.setStatusTip(tr( "Edit settigns.."))
        self._action.triggered.connect(self._onEditSettings)
        #self._onEditSettings()
    
    def __term__(self):
        core.actionModel().removeAction(self._action)

    def _onEditSettings(self):
        UISettings(core.mainWindow()).exec_()


class Option:
    def __init__(self, optionName, controlName):
        self.optionName = optionName
        self.controlName = controlName
    
    def setDialog(self, dialog):
        self.dialog = dialog
    
    def control(self):
        return self.dialog.__getattribute__(self.controlName)

class CheckBoxOption(Option):
    def load(self):
        self.control().setChecked(core.config().get(self.optionName))
    
    def save(self):
        core.config().set(self.optionName, self.control().isChecked())

class NumericOption(Option):
    def load(self):
        self.control().setValue(core.config().get(self.optionName))
    
    def save(self):
        core.config().set(self.optionName, self.control().value())

class ColorOption(Option):
    def load(self):
        self.control().setColor(QColor(core.config().get(self.optionName)))
    
    def save(self):
        core.config().set(self.optionName, self.control().color().name())

class FontOption(Option):
    def __init__(self, familyOptionName, sizeOptionName, editControl, buttonControl):
        self.familyOptionName = familyOptionName
        self.sizeOptionName = sizeOptionName
        self.editControlName = editControl
        self.buttonControlName = buttonControl
    
    def editControl(self):
        return self.dialog.__getattribute__(self.editControlName)
    
    def buttonControl(self):
        return self.dialog.__getattribute__(self.buttonControlName)
    
    def load(self):
        font = QFont(core.config().get(self.familyOptionName), core.config().get(self.sizeOptionName))
        self.editControl().setFont( font )
        self.editControl().setToolTip( font.toString() )
        self.buttonControl().clicked.connect(self.onClicked)
    
    def save(self):
        font = self.editControl().font()
        core.config().set(self.familyOptionName, font.family())
        core.config().set(self.sizeOptionName, font.pointSize())
    
    def onClicked(self):
        f, b = QFontDialog.getFont(self.editControl().font(), core.mainWindow() )
        if  b:
            self.editControl().setFont( f )


class ChoiseOption(Option):
    """Radio button group, QComboBox
    """
    def __init__(self, optionName, controlsList, textValuesList):
        Option.__init__(self, optionName, None)
        self.controlNameList = controlsList
        self.textValuesList = textValuesList
    
    def control(self, index):
        return self.dialog.__getattribute__(self.controlNameList[index])
    
    def load(self):
        value = core.config().get(self.optionName)
        buttonIndex = self.textValuesList.index(value)
        self.control(buttonIndex).setChecked(True)
    
    def save(self):
        for index in range(len(self.controlNameList)):
            if self.control(index).isChecked():
                core.config().set(self.optionName, self.textValuesList[index])

class UISettings(QDialog):
    """Settings dialog
    """
    
    _AUTOCOMPLETION_SOURCE = Editor._AUTOCOMPLETION_MODE_TO_QSCI.keys()
    _CALL_TIPS_STYLE = Editor._CALL_TIPS_STYLE_TO_QSCI.keys()
    _BRACE_MATCHING = Editor._BRACE_MATCHING_TO_QSCI.keys()
    _EDGE_MODE = Editor._EDGE_MODE_TO_QSCI.keys()
    _EOL_MODE = Editor._EOL_CONVERTOR_TO_QSCI.keys()
    _WHITE_MODE = Editor._WHITE_MODE_TO_QSCI.keys()
    _WRAP_MODE = Editor._WRAP_MODE_TO_QSCI.keys()
    _WRAP_FLAG = Editor._WRAP_FLAG_TO_QSCI.keys()
    _SORT_MODE = ["OpeningOrder", "FileName", "URL", "Suffixes"]
    
    def __init__(self, parent):
        QDialog.__init__(self, parent)
        self._createdObjects = []
        
        uic.loadUi(os.path.join(DATA_FILES_PATH, 'ui/UISettings.ui'), self)
        
        self.setAttribute( Qt.WA_DeleteOnClose )
<<<<<<< HEAD
        
        self.initTopLevelItems()
        
        self.createOptions()
        
        # sorting mode
        self.bgSort = QButtonGroup(self.gbWorkspace)
        for index, mode in enumerate(self._SORT_MODE):
            button = QRadioButton(tr(mode))
            self._createdObjects.append(button)
            self.bgSort.addButton(button, index)
            self.gbWorkspace.layout().addWidget(button)

        # autocompletion
        self.bgAutoCompletionSource = QButtonGroup(self.gbAutoCompletionSource)
        for index, mode in enumerate(self._AUTOCOMPLETION_SOURCE):
            button = QRadioButton(tr(mode))
            self._createdObjects.append(button)
            self.bgAutoCompletionSource.addButton(button, index)
            self.gbAutoCompletionSource.layout().addWidget(button)

        def enableAutoCompletionSettings(noneChecked):
            self.wAutoCompletionSettings.setEnabled(not noneChecked)
        self.bgAutoCompletionSource.button(0).toggled.connect(enableAutoCompletionSettings)
=======
>>>>>>> 17230992
        
        self.loadSettings()

    def initTopLevelItems(self):
        """Generate list of all tree items. Used for switch pages
        """
        def allItems(twItem):
            """Item itself and all children (reqursive)
            """
            yield twItem
            for childIndex in range(twItem.childCount()):
                for item in allItems(twItem.child(childIndex)):
                    yield item

        topLevelItems = [self.twMenu.topLevelItem(index) for index in range(self.twMenu.topLevelItemCount())]
        self._allTwItems = []
        
        for topLevelItem in topLevelItems:
            self._allTwItems.extend(allItems(topLevelItem))
        
        # Expand all items
        for topLevelItem in topLevelItems:
            topLevelItem.setExpanded(True)


    def createOptions(self):
        self._opions = \
        (   ChoiseOption("Workspace/FileSortMode", ("rbOpeningOrder", "rbFileName", "rbUri", "rbSuffix"), self._SORT_MODE),
            CheckBoxOption("Editor/Indentation/ConvertUponOpen", "cbConvertIndentationUponOpen"),
            CheckBoxOption("Editor/CreateBackupUponOpen", "cbCreateBackupUponOpen"),
            ColorOption("Editor/SelectionBackgroundColor", "tbSelectionBackground"),
            ColorOption("Editor/SelectionForegroundColor", "tbSelectionForeground"),
            CheckBoxOption("Editor/DefaultDocumentColours", "gbDefaultDocumentColours"),
            ColorOption("Editor/DefaultDocumentPen", "tbDefaultDocumentPen"),
            ColorOption("Editor/DefaultDocumentPaper", "tbDefaultDocumentPaper"),
            FontOption("Editor/DefaultFont", "Editor/DefaultFontSize", "lDefaultDocumentFont", "pbDefaultDocumentFont"),
            CheckBoxOption("Editor/AutoCompletion/CaseSensitivity", "cbAutoCompletionCaseSensitivity"),
            CheckBoxOption("Editor/AutoCompletion/ReplaceWord", "cbAutoCompletionReplaceWord"),
            CheckBoxOption("Editor/AutoCompletion/ShowSingle", "cbAutoCompletionShowSingle"),
            NumericOption("Editor/AutoCompletion/Threshold", "sAutoCompletionThreshold"),
            ChoiseOption("Editor/AutoCompletion/Source", "bgAutoCompletionSource", self._AUTOCOMPLETION_SOURCE)
        )
        
        for option in self._opions:
            option.setDialog(self)

    def reject(self):
        """ TODO
        settings = MonkeyCore.settings()        
        for lexer in mLexers:
            lexer.readSettings( *settings, scintillaSettingsPath().toLocal8Bit().constData() )
        """
        QDialog.reject(self)

    def accept(self):
        self.saveSettings()
        """TODO
        self.applyProperties()
        MonkeyCore.workspace().loadSettings()
        self.apply()
        """
        QDialog.accept(self)

    def loadSettings(self):
        for option in self._opions:
            option.load()

    def saveSettings(self):
        for option in self._opions:
<<<<<<< HEAD
            option.save(self)
        for document in core.workspace().openedDocuments():
            document.applySettings()
=======
            option.save()
>>>>>>> 17230992
        
        core.config().flush()

    def on_twMenu_itemSelectionChanged(self):
        # get item
        selectedItem = self.twMenu.selectedItems()[0]
        self.lInformations.setText( selectedItem.text( 0 ) )
        self.swPages.setCurrentIndex(self._allTwItems.index(selectedItem))
        
        """
----------------------------------------------------------- constructor
        
        for b in self.findChildren(pColorButton):
            b.setColorNameHidden( True )
        #ifdef Q_WS_MAC
            b.setIconSize( QSize( 32, 12 ) )
        #else:
            b.setIconSize( QSize( 32, 16 ) )
        #endif
        """
        
        """
        for s in availableLanguages():
            mLexers[s] = lexerForLanguage( s )
        """
        
        
        """
        # loads text codecs
        self.cbDefaultCodec.addItems( availableTextCodecs() )
        """

        """TODO

        # calltips style
        self.bgCallTipsStyle = QButtonGroup( self.gbCalltipsEnabled )
        self.bgCallTipsStyle.addButton( self.rbCallTipsNoContext, QsciScintilla.CallTipsNoContext )
        self.bgCallTipsStyle.addButton( self.rbCallTipsNoAutoCompletionContext, QsciScintilla.CallTipsNoAutoCompletionContext )
        self.bgCallTipsStyle.addButton( self.rbCallTipsContext, QsciScintilla.CallTipsContext )

        # brace match
        self.bgBraceMatch = QButtonGroup( self.gbBraceMatchingEnabled )
        self.bgBraceMatch.addButton( self.rbStrictBraceMatch, QsciScintilla.StrictBraceMatch )
        self.bgBraceMatch.addButton( self.rbSloppyBraceMatch, QsciScintilla.SloppyBraceMatch )

        # edge mode
        self.bgEdgeMode = QButtonGroup( self.gbEdgeModeEnabled )
        self.bgEdgeMode.addButton( self.rbEdgeLine, QsciScintilla.EdgeLine )
        self.bgEdgeMode.addButton( self.rbEdgeBackground, QsciScintilla.EdgeBackground )

        # fold style
        self.bgFoldStyle = QButtonGroup( self.gbFoldMarginEnabled )
        self.bgFoldStyle.addButton( self.rbPlainFoldStyle, QsciScintilla.PlainFoldStyle )
        self.bgFoldStyle.addButton( self.rbCircledTreeFoldStyle, QsciScintilla.CircledTreeFoldStyle )
        self.bgFoldStyle.addButton( self.rbCircledFoldStyle, QsciScintilla.CircledFoldStyle )
        self.bgFoldStyle.addButton( self.rbBoxedFoldStyle, QsciScintilla.BoxedFoldStyle )
        self.bgFoldStyle.addButton( self.rbBoxedTreeFoldStyle, QsciScintilla.BoxedTreeFoldStyle )

        # eol mode
        self.bgEolMode = QButtonGroup( self.gbEolMode )
        self.bgEolMode.addButton( self.rbEolUnix, QsciScintilla.EolUnix )
        self.bgEolMode.addButton( self.rbEolMac, QsciScintilla.EolMac )
        self.bgEolMode.addButton( self.rbEolWindows, QsciScintilla.EolWindows )

        # whitespace visibility
        self.bgWhitespaceVisibility = QButtonGroup( self.gbWhitespaceVisibilityEnabled )
        self.bgWhitespaceVisibility.addButton( self.rbWsVisible, QsciScintilla.WsVisible )
        self.bgWhitespaceVisibility.addButton( self.rbWsVisibleAfterIndent, QsciScintilla.WsVisibleAfterIndent )

        # wrap mode
        self.bgWrapMode = QButtonGroup( self.gbWrapModeEnabled )
        self.bgWrapMode.addButton( self.rbWrapWord, QsciScintilla.WrapWord )
        self.bgWrapMode.addButton( self.rbWrapCharacter, QsciScintilla.WrapCharacter )

        # wrap visual flag
        self.bgStartWrapVisualFlag = QButtonGroup( wStartWrapVisualFlags )
        self.bgStartWrapVisualFlag.addButton( self.rbStartWrapFlagByText, QsciScintilla.WrapFlagByText )
        self.bgStartWrapVisualFlag.addButton( self.rbStartWrapFlagByBorder, QsciScintilla.WrapFlagByBorder )
        self.bgEndWrapVisualFlag = QButtonGroup( wEndWrapVisualFlags )
        self.bgEndWrapVisualFlag.addButton( self.rbEndWrapFlagByText, QsciScintilla.WrapFlagByText )
        self.bgEndWrapVisualFlag.addButton( self.rbEndWrapFlagByBorder, QsciScintilla.WrapFlagByBorder )

        # fill lexers combo
        self.cbSourceAPIsLanguages.addItems( availableLanguages() )
        self.cbLexersAssociationsLanguages.addItems( availableLanguages() )
        self.cbLexersHighlightingLanguages.addItems( availableLanguages() )

        # resize column
        self.twLexersAssociations.setColumnWidth( 0, 200 )

        # python indentation warning
        self.cbLexersHighlightingIndentationWarning.addItem( self.tr( "No warning" ), QsciLexerPython.NoWarning )
        self.cbLexersHighlightingIndentationWarning.addItem( self.tr( "Inconsistent" ), QsciLexerPython.Inconsistent )
        self.cbLexersHighlightingIndentationWarning.addItem( self.tr( "Tabs after spaces" ), QsciLexerPython.TabsAfterSpaces )
        self.cbLexersHighlightingIndentationWarning.addItem( self.tr( "Spaces" ), QsciLexerPython.Spaces )
        self.cbLexersHighlightingIndentationWarning.addItem( self.tr( "Tabs" ), QsciLexerPython.Tabs )

        # resize column
        self.twAbbreviations.setColumnWidth( 0, 100 )
        self.twAbbreviations.setColumnWidth( 1, 180 )

        # read settings
        self.loadSettings()

        # connections
        # event filter
        # margin font
        self.tbMarginsFont.clicked.connect(self.tbFonts_clicked)
        # lexer elements highlighting
        self.pbLexersHighlightingForeground.clicked.connect(self.lexersHighlightingColour_clicked)
        self.pbLexersHighlightingBackground.clicked.connect(self.lexersHighlightingColour_clicked)
        self.pbLexersHighlightingFont.clicked.connect(self.lexersHighlightingFont_clicked)
        self.pbLexersHighlightingAllForeground.clicked.connect(self.lexersHighlightingColour_clicked)
        self.pbLexersHighlightingAllBackground.clicked.connect(self.lexersHighlightingColour_clicked)
        self.pbLexersHighlightingAllFont.clicked.connect(self.lexersHighlightingFont_clicked)
        for cb in self.gbLexersHighlightingElements.findChildren(QCheckBox):
            if  self.cb != self.cbLexersHighlightingFillEol :
                self.cb.clicked.connect(self.cbLexersHighlightingProperties_clicked)
        # apply button
        self.dbbButtons.button( QDialogButtonBox.Apply ).clicked.connect(self.apply)

        for widget in  self.findChildren(QWidget):
            widget.setAttribute( Qt.WA_MacSmallSize, True )
            widget.setAttribute( Qt.WA_MacShowFocusRect, False )

        # resize to minimum size
        self.resize( self.minimumSizeHint() )

--------------------------------------------------------  loadSettings

        # General
        self.cbSaveSession.setChecked( saveSessionOnClose() )
        self.cbRestoreSession.setChecked( restoreSessionOnStartup() )

        #  General
        
        self.cbDefaultCodec.setCurrentIndex( self.cbDefaultCodec.findText( defaultCodec() ) )
        
        #  Call Tips
        self.gbCalltipsEnabled.setChecked( "Editor/CallTips/Style"] != "None" )
        NumericOption("Editor/CallTips/Visible", "sCallTipsVisible")
        self.bgCallTipsStyle.button( "Editor/CallTips/Styl").setChecked( True )
        ColorOption("Editor/CallTips/BackgroundColor", "tbCalltipsBackground")
        ColorOption("Editor/CallTips/ForegroundColor", "tbCalltipsForeground")
        ColorOption("Editor/CallTips/HighlightColor", "tbCalltipsHighlight")
        #  Indentation
        CheckBoxOption("Editor/Indentation/AutoIndent", "cbAutoIndent")
        CheckBoxOption("Editor/Indentation/BackspaceUnindents", "cbBackspaceUnindents")
        CheckBoxOption("Editor/Indentation/Guides", "cbIndentationGuides")
        CheckBoxOption("Editor/Indentation/UseTabs", "cbIndentationUseTabs")
        CheckBoxOption("Editor/Indentation/AutoDetect", "cbAutodetectIndent")
        CheckBoxOption("Editor/Indentation/TabIndents", "cbTabIndents")
        NumericOption("Editor/Indentation/TabWidth", "sIndentationTabWidth")
        NumericOption("Editor/Indentation/Width", "sIndentationWidth")
        ColorOption("Editor/Indentation/GuidesBackgroundColor", "tbIndentationGuidesBackground")
        ColorOption("Editor/Indentation/GuidesForegroundColor", "tbIndentationGuidesForeground")
        #  Brace Matching
        self.gbBraceMatchingEnabled.setChecked( "Editor/BraceMatching/Mode"] != 'None' )
        self.bgBraceMatch.button( "Editor/BraceMatching/Mod").setChecked( True )
        ColorOption("Editor/BraceMatching/MatchedForegroundColor", "tbMatchedBraceForeground")
        ColorOption("Editor/BraceMatching/MatchedBackgroundColor", "tbMatchedBraceBackground")
        ColorOption("Editor/BraceMatching/UnmatchedBackgroundColor", "tbUnmatchedBraceBackground")
        ColorOption("Editor/BraceMatching/UnmatchedForegroundColor", "tbUnmatchedBraceForeground")
        #  Edge Mode
        self.gbEdgeModeEnabled.setChecked( "Editor/Edge/Mode"] != 'None' )
        self.bgEdgeMode.button( "Editor/Edge/Mod").setChecked( True )
        NumericOption("Editor/Edge/Column", "sEdgeColumnNumber")
        ColorOption("Editor/Edge/Color", "tbEdgeColor")
        #  Caret
        CheckBoxOption("Editor/Caret/LineVisible", "gbCaretLineVisible")
        ColorOption("Editor/Caret/LineBackgroundColor", "tbCaretLineBackground")
        ColorOption("Editor/Caret/ForegroundColor", "tbCaretForeground") )
        NumericOption("Editor/Caret/Width", "sCaretWidth")
        #  Margins
        
        self.gbLineNumbersMarginEnabled.setChecked( lineNumbersMarginEnabled() )
        sLineNumbersMarginWidth.setValue( lineNumbersMarginWidth() )
        self.cbLineNumbersMarginAutoWidth.setChecked( lineNumbersMarginAutoWidth() )
        
        self.gbFoldMarginEnabled.setChecked( folding() != QsciScintilla.NoFoldStyle )
        if  self.bgFoldStyle.button( folding() ) :
            self.bgFoldStyle.button( folding() ).setChecked( True )
        self.tbFoldMarginForeground.setColor( foldMarginForegroundColor() )
        self.tbFoldMarginBackground.setColor( foldMarginBackgroundColor() )
        self.gbMarginsEnabled.setChecked( marginsEnabled() )
        self.tbMarginsForeground.setColor( marginsForegroundColor() )
        self.tbMarginsBackground.setColor( marginsBackgroundColor() )
        self.tbMarginsFont.setFont( marginsFont() )
        
        #  Special Characters
        self.bgEolMode.button( "Editor/EOL/Mod").setChecked( True )
        CheckBoxOption("Editor/EOL/Visibility", "cbEolVisibility")
        CheckBoxOption("Editor/EOL/AutoDetect", "cbAutoDetectEol")
        CheckBoxOption("Editor/EOL/AutoConvert", "cbAutoEolConversion")
        self.gbWhitespaceVisibilityEnabled.setChecked( "Editor/WhitespaceVisibility"] != "Invisibl")
        self.bgWhitespaceVisibility.button( "Editor/WhitespaceVisibilit").setChecked( True )
        self.gbWrapModeEnabled.setChecked( "Editor/Wrap/Mode"] != 'None' )
        self.bgWrapMode.button( "Editor/Wrap/Mod").setChecked( True )
        #self.bgStartWrapVisualFlag.button( "Editor/Wrap/StartVisualFla").setChecked( True )
        #self.bgEndWrapVisualFlag.button( "Editor/Wrap/EndVisualFla").setChecked( True )
        NumericOption("Editor/Wrap/LineIndentWidth", "sWrappedLineIndentWidth")
        
        # Source APIs
        for ( i = 0; i < self.cbSourceAPIsLanguages.count(); i++ )
            self.cbSourceAPIsLanguages.setItemData( i, s.value( "SourceAPIs/" +cbSourceAPIsLanguages.itemText( i ) ).toStringList() )
        if  self.cbSourceAPIsLanguages.count() > 0 :
            self.cbSourceAPIsLanguages.setCurrentIndex( 0 )
        #  Lexers Associations
        QMap<QString, l = MonkeyCore.fileManager().associations()
        for k in l.keys():
            foreach ( QString e, l.value( k ) )
                it = QTreeWidgetItem( self.twLexersAssociations )
                it.setText( 0, e )
                it.setText( 1, k )


        #  Lexers Highlighting
        for l in mLexers:
            l.readSettings( *s, scintillaSettingsPath().toLocal8Bit().constData() )

        if  self.cbLexersHighlightingLanguages.count() :
            on_cbLexersHighlightingLanguages_currentIndexChanged( self.cbLexersHighlightingLanguages.itemText( 0 ) )

        #  Abbreviations
        for a in MonkeyCore.abbreviationsManager().abbreviations():
            it = QTreeWidgetItem( self.twAbbreviations )
            it.setText( 0, a.Macro )
            it.setText( 1, a.Description )
            it.setText( 2, a.Language )
            it.setData( 0, Qt.UserRole, a.Snippet )

        
        # environment variables editor
        eveVariables.setVariables( MonkeyCore.consoleManager().environmentVariablesManager().variables(), True )
        

------------------------------------------------------------
        
        
        setSaveSessionOnClose( self.cbSaveSession.isChecked() )
        setRestoreSessionOnStartup( self.cbRestoreSession.isChecked() )
        # Editor
        #  General
        # TODO setAutoSyntaxCheck( self.cbAutoSyntaxCheck.isChecked() )
        # TODO setDefaultCodec( self.cbDefaultCodec.currentText() )
        "Editor/SelectionBackgroundColor"] = self.tbSelectionBackground.color().name()
        "Editor/SelectionForegroundColor"] = self.tbSelectionForeground.color().name()
        "Editor/DefaultDocumentColours"] = self.gbDefaultDocumentColours.isChecked()
        "Editor/DefaultDocumentPen"] = self.tbDefaultDocumentPen.color().name()
        "Editor/DefaultDocumentPaper"] = self.tbDefaultDocumentPaper.color().name()
        "Editor/DefaultFont"] = self.lDefaultDocumentFont.font().family()
        "Editor/DefaultFontSize"] = self.lDefaultDocumentFont.font().size()
        #  Call Tips
        "Editor/CallTips/Style"] = _CALL_TIPS_STYLE[bgCallTipsStyle.checkedId()]
        "Editor/CallTips/Visible"] = sCallTipsVisible.value()
        "Editor/CallTips/BackgroundColor"] = self.tbCalltipsBackground.color().name()
        "Editor/CallTips/ForegroundColor"] = self.tbCalltipsForeground.color().name()
        "Editor/CallTips/HighlightColor"] = self.tbCalltipsHighlight.color().name()
        #  Indentation
        "Editor/Indentation/AutoIndent"] = self.cbAutoIndent.isChecked()
        "Editor/Indentation/BackspaceUnindents"] = self.cbBackspaceUnindents.isChecked()
        "Editor/Indentation/Guides"] = self.cbIndentationGuides.isChecked()
        "Editor/Indentation/UseTabs"] = self.cbIndentationUseTabs.isChecked()
        "Editor/Indentation/TabIndents"] = self.cbTabIndents.isChecked()
        "Editor/Indentation/AutoDetect"] = self.cbAutodetectIndent.isChecked()
        "Editor/Indentation/TabWidth"] = sIndentationTabWidth.value()
        "Editor/Indentation/Width"] = sIndentationWidth.value()
        "Editor/Indentation/GuidesBackgroundColor"] = self.tbIndentationGuidesBackground.color().name()
        "Editor/Indentation/GuidesForegroundColor"] = self.tbIndentationGuidesForeground.color().name()
        #  Brace Matching
        "Editor/BraceMatching/Mode"] = _BRACE_MATCHING[bgBraceMatch.checkedId()]
        "Editor/BraceMatching/MatchedForegroundColor"] = self.tbMatchedBraceBackground.color().name()
        "Editor/BraceMatching/MatchedBackgroundColor"] = self.tbMatchedBraceForeground.color().name()
        "Editor/BraceMatching/UnmatchedBackgroundColor"] = self.tbUnmatchedBraceBackground.color().name()
        "Editor/BraceMatching/UnmatchedForegroundColor"] = self.tbUnmatchedBraceForeground.color().name()
        #  Edge Mode
        "Editor/Edge/Mode"] = _EDGE_MODE[bgEdgeMode.checkedId()]
        "Editor/Edge/Column"] = sEdgeColumnNumber.value()
        "Editor/Edge/Color"].name()
        #  Caret
        "Editor/Caret/LineVisible"] = self.gbCaretLineVisible.isChecked()
        "Editor/Caret/LineBackgroundColor"] = self.tbCaretLineBackground.color().name()
        "Editor/Caret/ForegroundColor"] = self.tbCaretForeground.color().name()
        "Editor/Caret/Width"] = sCaretWidth.value()
        
        #  Margins
        setLineNumbersMarginEnabled( self.gbLineNumbersMarginEnabled.isChecked() )
        setLineNumbersMarginWidth( sLineNumbersMarginWidth.value() )
        setLineNumbersMarginAutoWidth( self.cbLineNumbersMarginAutoWidth.isChecked() )
        setFolding( QsciScintilla.NoFoldStyle )
        if  self.gbFoldMarginEnabled.isChecked() :
            setFolding( (QsciScintilla.FoldStyle)bgFoldStyle.checkedId() )
        setFoldMarginForegroundColor( self.tbFoldMarginForeground.color() )
        setFoldMarginBackgroundColor( self.tbFoldMarginBackground.color() )
        setMarginsEnabled( self.gbMarginsEnabled.isChecked() )
        setMarginsForegroundColor( self.tbMarginsForeground.color() )
        setMarginsBackgroundColor( self.tbMarginsBackground.color() )
        setMarginsFont( self.tbMarginsFont.font() )
        
        #  Special Characters
        "Editor/EOL/Mode"] = _EOL_MODE[self.bgEolMode.checkedId()]
        "Editor/EOL/Visibility"] = self.cbEolVisibility.isChecked()
        "Editor/EOL/AutoDetect"] = self.cbAutoDetectEol.isChecked()
        "Editor/EOL/AutoConvert"] = self.cbAutoEolConversion.isChecked()
        "Editor/WhitespaceVisibility"] = _WHITESPACE_MODE[bgWhitespaceVisibility.checkedId()]
        "Editor/Wrap/Mode"] = _WRAP_MODE[bgWrapMode.checkedId()]
        "Editor/Wrap/StartVisualFlag"] = _WRAP_FLAG[bgStartWrapVisualFlag.checkedId()]
        "Editor/Wrap/EndVisualFlag"] = _WRAP_FLAG[bgEndWrapVisualFlag.checkedId()]
        "Editor/Wrap/LineIndentWidth"] = sWrappedLineIndentWidth.value()
        # Source APIs
        
        sp = "SourceAPIs/"
        for ( i = 0; i < self.cbSourceAPIsLanguages.count(); i++ )
            s.setValue( sp +cbSourceAPIsLanguages.itemText( i ), self.cbSourceAPIsLanguages.itemData( i ).toStringList() )

        #  Lexers Associations
        QMap<QString, suffixes

        for ( i = 0; i < self.twLexersAssociations.topLevelItemCount(); i++ )
            it = self.twLexersAssociations.topLevelItem( i )

            suffixes[ it.text( 1 ) ] << it.text( 0 )


        for type in suffixes.keys():
            MonkeyCore.fileManager().setCommand( type, suffixes[ type )


        MonkeyCore.fileManager().generateScript()

        #  Lexers Highlighting
        for l in mLexers:
            l.setDefaultPaper( self.tbDefaultDocumentPaper.color() )
            l.setDefaultColor( self.tbDefaultDocumentPen.color() )
            l.writeSettings( *s, scintillaSettingsPath().toLocal8Bit().constData() )


        #  Abbreviations
        pAbbreviationList abbreviations
        for ( i = 0; i < self.twAbbreviations.topLevelItemCount(); i++ )
            it = self.twAbbreviations.topLevelItem( i )

            pAbbreviation abbreviation
            abbreviation.Macro = it.text( 0 )
            abbreviation.Description = it.text( 1 )
            abbreviation.Language = it.text( 2 )
            abbreviation.Snippet = it.data( 0, Qt.UserRole ).toString()

            abbreviations << abbreviation


        MonkeyCore.abbreviationsManager().set( abbreviations )
        MonkeyCore.abbreviationsManager().generateScript()
        
        # environment variables editor
        MonkeyCore.consoleManager().environmentVariablesManager().setVariables( eveVariables.variables() )
        MonkeyCore.consoleManager().environmentVariablesManager().save()

        # flush settings to disk
        s.sync()
        
    def on_pbDefaultDocumentFont_clicked(self):
        font = self.lDefaultDocumentFont.font()
        
        font, ok = QFontDialog.getFont( font, self, self.tr( "Choose the default document font" ), QFontDialog.DontUseNativeDialog )
        
        if ok:
            self.lDefaultDocumentFont.setFont( font )
            self.lDefaultDocumentFont.setToolTip( font.toString() )

    def on_tbFonts_clicked(self):
        toolButton = self.sender()
        f, b = QFontDialog.getFont(toolButton.font(), self.window() )
        if  b:
            self.tb.setFont( f )

    def on_cbSourceAPIsLanguages_beforeChanged(self, i ):
        if  i == self.cbSourceAPIsLanguages.currentIndex() :
            l = [lwSourceAPIs.item( j ).text() for j in range(lwSourceAPIs.count())]
            self.cbSourceAPIsLanguages.setItemData( i, l )

    def on_cbSourceAPIsLanguages_currentIndexChanged(self, i ):
        lwSourceAPIs.clear()
        lwSourceAPIs.addItems( self.cbSourceAPIsLanguages.itemData( i ).toStringList() )

    def on_pbSourceAPIsDelete_clicked(self):
        # get selected item
        it = lwSourceAPIs.selectedItems()[0]
        if  it :
            del it
            self.cbSourceAPIsLanguages_beforeChanged( self.cbSourceAPIsLanguages.currentIndex() )

    def on_pbSourceAPIsAdd_clicked(self):
        # get files
        files = leSourceAPIs.text().split("")
        # add them recursively
        for fn in files:
            if  lwSourceAPIs.findItems( fn, Qt.MatchFixedString ).count() == 0 :
                lwSourceAPIs.addItem( fn )
        # clear input
        leSourceAPIs.clear()
        # save datas
        self.cbSourceAPIsLanguages_beforeChanged( self.cbSourceAPIsLanguages.currentIndex() )

    def on_pbSourceAPIsBrowse_clicked(self):
        files = QFileDialog.getOpenFileNames( self.window(), self.tr( "Select API files" ), QString.null, self.tr( "API Files (*.api);;All Files (*)" ) )
        if files:
            leSourceAPIs.setText( ';'.join(files))

    def on_twLexersAssociations_itemSelectionChanged(self):
        it = self.twLexersAssociations.selectedItems()[0]
        if  it :
            leLexersAssociationsFilenamePattern.setText( it.text( 0 ) )
            self.cbLexersAssociationsLanguages.setCurrentIndex( self.cbLexersAssociationsLanguages.findText( it.text( 1 ) ) )

    def on_pbLexersAssociationsAddChange_clicked(self):
        f = leLexersAssociationsFilenamePattern.text()
        l = self.cbLexersAssociationsLanguages.currentText()
        if  f.isEmpty() or l.isEmpty() :
            return
        it = self.twLexersAssociations.selectedItems()[0]
        if  not it or it.text[0] != f :
            # check if item with same parameters already exists
            l = self.twLexersAssociations.findItems( f, Qt.MatchFixedString )
            if  l.count() :
                it = l.at( 0 )
            else:
                it = QTreeWidgetItem( self.twLexersAssociations )

        it.setText( 0, f )
        it.setText( 1, l )
        self.twLexersAssociations.setCurrentItem( 0 )
        self.twLexersAssociations.selectionModel().clear()
        leLexersAssociationsFilenamePattern.clear()
        self.cbLexersAssociationsLanguages.setCurrentIndex( -1 )

    def on_pbLexersAssociationsDelete_clicked(self):
        it = self.twLexersAssociations.selectedItems()[0]
        if  it :
            del it
            self.twLexersAssociations.setCurrentItem( 0 )
            self.twLexersAssociations.selectionModel().clear()
            leLexersAssociationsFilenamePattern.clear()
            self.cbLexersAssociationsLanguages.setCurrentIndex( -1 )

    def on_cbLexersHighlightingLanguages_currentIndexChanged(self, s ):
        l = mLexers[s]
        lwLexersHighlightingElements.clear()
        for i in range(128):
            n = l.description( i )
            if n:
                it = QListWidgetItem( lwLexersHighlightingElements )
                it.setText( n )
                it.setForeground( l.color( i ) )
                it.setBackground( l.paper( i ) )
                it.setFont( l.font( i ) )
                it.setData( Qt.UserRole, i )
        
        # fold comments
        v = lexerProperty( "foldComments", l )
        self.cbLexersHighlightingFoldComments.setVisible( v.isValid() )
        if  v.isValid() :
            self.cbLexersHighlightingFoldComments.setChecked( v.toBool() )
        # fold compact
        v = lexerProperty( "foldCompact", l )
        self.cbLexersHighlightingFoldCompact.setVisible( v.isValid() )
        if  v.isValid() :
            self.cbLexersHighlightingFoldCompact.setChecked( v.toBool() )
        # fold quotes
        v = lexerProperty( "foldQuotes", l )
        self.cbLexersHighlightingFoldQuotes.setVisible( v.isValid() )
        if  v.isValid() :
            self.cbLexersHighlightingFoldQuotes.setChecked( v.toBool() )
        # fold directives
        v = lexerProperty( "foldDirectives", l )
        self.cbLexersHighlightingFoldDirectives.setVisible( v.isValid() )
        if  v.isValid() :
            self.cbLexersHighlightingFoldDirectives.setChecked( v.toBool() )
        # fold at begin
        v = lexerProperty( "foldAtBegin", l )
        self.cbLexersHighlightingFoldAtBegin.setVisible( v.isValid() )
        if  v.isValid() :
            self.cbLexersHighlightingFoldAtBegin.setChecked( v.toBool() )
        # fold at parenthesis
        v = lexerProperty( "foldAtParenthesis", l )
        self.cbLexersHighlightingFoldAtParenthesis.setVisible( v.isValid() )
        if  v.isValid() :
            self.cbLexersHighlightingFoldAtParenthesis.setChecked( v.toBool() )
        # fold at else:
        v = lexerProperty( "foldAtElse", l )
        self.cbLexersHighlightingFoldAtElse.setVisible( v.isValid() )
        if  v.isValid() :
            self.cbLexersHighlightingFoldAtElse.setChecked( v.toBool() )
        # fold at module
        v = lexerProperty( "foldAtModule", l )
        self.cbLexersHighlightingFoldAtModule.setVisible( v.isValid() )
        if  v.isValid() :
            self.cbLexersHighlightingFoldAtModule.setChecked( v.toBool() )
        # fold preprocessor
        v = lexerProperty( "foldPreprocessor", l )
        self.cbLexersHighlightingFoldPreprocessor.setVisible( v.isValid() )
        if  v.isValid() :
            self.cbLexersHighlightingFoldPreprocessor.setChecked( v.toBool() )
        # style preprocessor
        v = lexerProperty( "stylePreprocessor", l )
        self.cbLexersHighlightingStylePreprocessor.setVisible( v.isValid() )
        if  v.isValid() :
            self.cbLexersHighlightingStylePreprocessor.setChecked( v.toBool() )
        # indent opening brace
        self.cbLexersHighlightingIndentOpeningBrace.setChecked( l.autoIndentStyle() & QsciScintilla.AiOpening )
        # indent closing brace
        self.cbLexersHighlightingIndentClosingBrace.setChecked( l.autoIndentStyle() & QsciScintilla.AiClosing )
        # case sensitive tags
        v = lexerProperty( "caseSensitiveTags", l )
        self.cbLexersHighlightingCaseSensitiveTags.setVisible( v.isValid() )
        if  v.isValid() :
            self.cbLexersHighlightingCaseSensitiveTags.setChecked( v.toBool() )
        # backslash escapes
        v = lexerProperty( "backslashEscapes", l )
        self.cbLexersHighlightingBackslashEscapes.setVisible( v.isValid() )
        if  v.isValid() :
            self.cbLexersHighlightingBackslashEscapes.setChecked( v.toBool() )
        # indentation warning
        v = lexerProperty( "indentationWarning", l )
        lLexersHighlightingIndentationWarning.setVisible( v.isValid() )
        self.cbLexersHighlightingIndentationWarning.setVisible( lLexersHighlightingIndentationWarning.isVisible() )
        if  v.isValid() :
            self.cbLexersHighlightingIndentationWarning.setCurrentIndex( self.cbLexersHighlightingIndentationWarning.findData( v.toInt() ) )


    def on_lwLexersHighlightingElements_itemSelectionChanged(self):
        it = lwLexersHighlightingElements.selectedItems()[0]
        if  it :
            self.cbLexersHighlightingFillEol.setChecked( mLexers.value[self.cbLexersHighlightingLanguages.currentText()].eolFill( it.data( Qt.UserRole ).toInt() ) )

    def lexersHighlightingColour_clicked(self):
        # get self.sender
        o = self.sender()
        # color
        # element colour
        if  o == self.pbLexersHighlightingForeground or o == self.pbLexersHighlightingBackground :
            # get item
            it = lwLexersHighlightingElements.selectedItems()[0]
            # cancel if no item
            if  not it :
                return
            # get color
            if o == self.pbLexersHighlightingForeground:
                p = it.foreground().color()
            else:
                p = it.background().color
            c = QColorDialog.getColor(p, self.window() )
            # apply color
            if  c.isValid() :
                if  o == self.pbLexersHighlightingForeground :
                    it.setForeground( c )
                    mLexers.value( self.cbLexersHighlightingLanguages.currentText() ).setColor( c, it.data( Qt.UserRole ).toInt() )
                elif  o == self.pbLexersHighlightingBackground :
                    it.setBackground( c )
                    mLexers.value( self.cbLexersHighlightingLanguages.currentText() ).setPaper( c, it.data( Qt.UserRole ).toInt() )
        # gobal color
        elif  o == self.pbLexersHighlightingAllForeground or o == self.pbLexersHighlightingAllBackground :
            # get lexer
            l = mLexers.value( self.cbLexersHighlightingLanguages.currentText() )
            # get color
            c = QColorDialog.getColor( o == self.pbLexersHighlightingAllForeground ? l.color( -1 ) : l.paper( -1 ), self.window() )
            # apply
            if  c.isValid() :
                if  o == self.pbLexersHighlightingAllForeground :
                    l.setColor( c, -1 )
                elif  o == self.pbLexersHighlightingAllBackground :
                    l.setPaper( c, -1 )
                # refresh
                on_cbLexersHighlightingLanguages_currentIndexChanged( l.language() )

    def lexersHighlightingFont_clicked(self):
        # get self.sender
        o = self.sender()
        # values
        # element font
        if  o == self.pbLexersHighlightingFont :
            # get item
            it = lwLexersHighlightingElements.selectedItems()[0]
            # cancel if no item
            if  not it :
                return
            # get font
            f, b = QFontDialog.getFont( &b, it.font(), self.window() )
            # apply
            if  b :
                it.setFont( f )
                mLexers.value( self.cbLexersHighlightingLanguages.currentText() ).setFont( f, it.data( Qt.UserRole ).toInt() )
        # global font
        elif  o == self.pbLexersHighlightingAllFont :
            # get lexer
            l = mLexers[self.cbLexersHighlightingLanguages.currentText()]
            # get font
            f, b = QFontDialog.getFont(l.font( -1 ), self.window() )
            # apply
            if  b :
                l.setFont( f, -1 )
                on_cbLexersHighlightingLanguages_currentIndexChanged( l.language() )

    def on_cbLexersHighlightingFillEol_clicked(self, b ):
        it = lwLexersHighlightingElements.selectedItems()[0]
        if  it :
            mLexers[self.cbLexersHighlightingLanguages.currentText()].setEolFill( b, it.data( Qt.UserRole ).toInt() )

    def on_cbLexersHighlightingProperties_clicked(self, b ):
        # get check box
        checkBox = self.sender()
        # get lexer
        l = mLexers[self.cbLexersHighlightingLanguages.currentText()]
        # set lexer properties
        if  checkBox == self.cbLexersHighlightingIndentOpeningBrace or checkBox == self.cbLexersHighlightingIndentClosingBrace :
            if  self.cbLexersHighlightingIndentOpeningBrace.isChecked() and self.cbLexersHighlightingIndentClosingBrace.isChecked() :
                l.setAutoIndentStyle( QsciScintilla.AiOpening | QsciScintilla.AiClosing )
            elif  self.cbLexersHighlightingIndentOpeningBrace.isChecked() :
                l.setAutoIndentStyle( QsciScintilla.AiOpening )
            elif  self.cbLexersHighlightingIndentClosingBrace.isChecked() :
                l.setAutoIndentStyle( QsciScintilla.AiClosing )
            else:
                l.setAutoIndentStyle( QsciScintilla.AiMaintain )
        else:
            setLexerProperty( checkBox.statusTip(), l, b )

    def on_cbLexersHighlightingIndentationWarning_currentIndexChanged(self, i ):
        # get lexer
        l = mLexers[self.cbLexersHighlightingLanguages.currentText()]
        # set lexer properties
        setLexerProperty( self.cbLexersHighlightingIndentationWarning.statusTip(), l, self.cbLexersHighlightingIndentationWarning.itemData( i ) )

    def on_pbLexersHighlightingReset_clicked(self):
        # get lexer
        l = mLexers[self.cbLexersHighlightingLanguages.currentText()]
        # reset and refresh
        if  l :
            resetLexer( l )
            on_cbLexersHighlightingLanguages_currentIndexChanged( l.language() )

    def on_pbLexersApplyDefaultFont_clicked(self):
        settings = MonkeyCore.settings()
        font = self.lDefaultDocumentFont.font()
        language = self.cbLexersHighlightingLanguages.currentText()
        
        settings.setDefaultLexerProperties( font, False )
        on_cbLexersHighlightingLanguages_currentIndexChanged( language )

    def on_twAbbreviations_itemSelectionChanged(self):
        # get item
        it = self.twAbbreviations.selectedItems()[0]
        if  it :
            teAbbreviationsCode.setPlainText( it.data( 0, Qt.UserRole ).toString() )
        # enable/disable according to selection
        teAbbreviationsCode.setEnabled( it )

    def on_pbAbbreviationsAdd_clicked(self):
        UIAddAbbreviation.edit( self.twAbbreviations );

    def on_pbAbbreviationsRemove_clicked(self):
        del self.twAbbreviations.selectedItems()[0]
        teAbbreviationsCode.clear()

    def on_teAbbreviationsCode_textChanged(self):
        # get item
        it = self.twAbbreviations.selectedItems()[0]
        if  it :
            it.setData( 0, Qt.UserRole, teAbbreviationsCode.toPlainText() )

    def reject(self):
        
        settings = MonkeyCore.settings()        
        for lexer in mLexers:
            lexer.readSettings( *settings, scintillaSettingsPath().toLocal8Bit().constData() )
        
        QDialog.reject(self)

    def accept(self):
        self.saveSettings()
        self.applyProperties()
        MonkeyCore.workspace().loadSettings()
        self.apply()
        QDialog.accept(self)
"""<|MERGE_RESOLUTION|>--- conflicted
+++ resolved
@@ -139,37 +139,10 @@
     def __init__(self, parent):
         QDialog.__init__(self, parent)
         self._createdObjects = []
-        
+
         uic.loadUi(os.path.join(DATA_FILES_PATH, 'ui/UISettings.ui'), self)
         
         self.setAttribute( Qt.WA_DeleteOnClose )
-<<<<<<< HEAD
-        
-        self.initTopLevelItems()
-        
-        self.createOptions()
-        
-        # sorting mode
-        self.bgSort = QButtonGroup(self.gbWorkspace)
-        for index, mode in enumerate(self._SORT_MODE):
-            button = QRadioButton(tr(mode))
-            self._createdObjects.append(button)
-            self.bgSort.addButton(button, index)
-            self.gbWorkspace.layout().addWidget(button)
-
-        # autocompletion
-        self.bgAutoCompletionSource = QButtonGroup(self.gbAutoCompletionSource)
-        for index, mode in enumerate(self._AUTOCOMPLETION_SOURCE):
-            button = QRadioButton(tr(mode))
-            self._createdObjects.append(button)
-            self.bgAutoCompletionSource.addButton(button, index)
-            self.gbAutoCompletionSource.layout().addWidget(button)
-
-        def enableAutoCompletionSettings(noneChecked):
-            self.wAutoCompletionSettings.setEnabled(not noneChecked)
-        self.bgAutoCompletionSource.button(0).toggled.connect(enableAutoCompletionSettings)
-=======
->>>>>>> 17230992
         
         self.loadSettings()
 
@@ -239,13 +212,7 @@
 
     def saveSettings(self):
         for option in self._opions:
-<<<<<<< HEAD
-            option.save(self)
-        for document in core.workspace().openedDocuments():
-            document.applySettings()
-=======
             option.save()
->>>>>>> 17230992
         
         core.config().flush()
 
