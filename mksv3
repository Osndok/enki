#!/usr/bin/env python
"""
Monkey Studio free crossplatform IDE.
Main file processes command line arguments and starts the system.
"""
import sys
import os.path
import traceback
import logging
import logging.handlers

from optparse import OptionParser  # Replace with argparse, when python 2.6 is not supported

import mks.core.defines

class _StartProfiler:
    def __init__(self):
        self._steps = []
        from datetime import datetime
        self._importedDateTime = datetime
        self._startTime = datetime.now()

    def stepDone(self, description):
        self._steps.append((description, self._importedDateTime.now()))

    def printInfo(self):
        prev = self._startTime
        totalMs = 0
        for description, time in self._steps:
            diffMs = (time - prev).microseconds / 1000
            totalMs += diffMs
            prev = time
            print '%s: %d' % (description.ljust(30), diffMs)
        print 'Total                         : %d' % totalMs

def excepthook(excepttype, exceptvalue, tracebackobj):
    """Show exception dialog, write to log
    """
    text = ''.join(traceback.format_exception(excepttype, exceptvalue, tracebackobj)).strip()
    text = unicode(text, 'utf8')
    logging.critical(text)
    
    mailto = '<a href="mailto:mksv3-bugs@googlegroups.com?subject=Crash&body=asdf">' \
                'mailto:mksv3-bugs@googlegroups.com</a>'
    
    mboxText =  '<html>' + \
                'Exception occured.<br/>' + \
                'MkS team tries to avoid such problems and make mksv3 stable<br/>' + \
                'To help us <font color="red">send please a bug report to the developers</font><br/>' + \
                mailto + '<br/>' + \
                '<br/>' + \
                'Include your description and this text:<br/>' + \
                '<br/>' + \
                text.replace('\n', '<br/>\n') + \
                '</html>'

    from PyQt4.QtGui import QMessageBox
    QMessageBox.critical(None, 'Oops. Internal exception', mboxText)

def _showErrorMessage(haveQt, header, html, plain):
    """Show error message with messagebox
    """
    print >> sys.stderr, header
    print >> sys.stderr, plain
    if haveQt:
        from PyQt4.QtGui import QApplication, QMessageBox
        app = QApplication ( sys.argv )
        QMessageBox.critical(None, header, html)
    else:
        try:
            import tkMessageBox
        except ImportError:
            return
        tkMessageBox.showwarning(header, plain)

def _checkDependencies(profiler):
    """Check if 3rdparty software is installed in the system.
    Notify user, how to install it
    """
    try:
        import PyQt4
    except ImportError, ex:
        plain =  'Failed to import Qt4 python bindings:\n' + \
                 str(ex) + '\n' + \
                 'Install package python-qt4, or download sources from ' \
                 'http://www.riverbankcomputing.co.uk/software/pyqt/download'
        
        _showErrorMessage(False, 'PyQt4 not found', plain, plain)
        raise ex
    
    import sip
    sip.setapi('QString', 2)

    if profiler is not None:
        profiler.stepDone('Import PyQt4')

    try:
        import PyQt4.Qsci
    except ImportError, ex:
        html = "<html>Failed to import QScintilla 2 python bindings:<br/>" + \
                str(ex) + '<br/>' + \
                "Install <i>python-qscintilla2</i> package, or download and install sources from " \
                "<a href='http://www.riverbankcomputing.co.uk/software/qscintilla/download'>this site</a></html>"
        plain = "Failed to import QScintilla 2 python bindings:\n" + \
                str(ex) + '\n' + \
                "Install python-qscintilla2 package, or download and install sources from " \
                "http://www.riverbankcomputing.co.uk/software/qscintilla/download"
        _showErrorMessage(True, "QScintilla not found", html, plain)
        raise ex

    if profiler is not None:
        profiler.stepDone('Import QScintilla')

    try:
        import configobj
        import validate
    except ImportError, ex:
        html = "<html>Failed to import ConfigObj modules:<br/>" + \
                str(ex) + '<br/>' + \
                "Download and install it from <i>python-configobj</i> Debian/Ubuntu package or from" \
                "<a href='http://www.voidspace.org.uk/python/configobj.html#downloading'>this site</a></html>"
        plain = "Failed to import ConfigObj modules:" + \
                str(ex) + '\n' + \
                "Download and install it from python-configobj Debian/Ubuntu package or from " \
                "http://www.voidspace.org.uk/python/configobj.html#downloading"
        _showErrorMessage(True, "ConfigObj not found", html, plain)
        raise ex
    if profiler is not None:
        profiler.stepDone('import configobj')

def _configureLogging():
    logging.basicConfig(level=logging.ERROR)
    fileHandler = logging.handlers.RotatingFileHandler('/tmp/mksv3.log', 'a', 100 * 1024, 1)
    logging.getLogger('').addHandler(fileHandler)

def _parseCommandLine():
    parser = OptionParser(usage="%prog [options] [FILE [+LINE_NUMBER_TO_GO] .. [FILE]]]",
                          version="%prog " + mks.core.defines.PACKAGE_VERSION)

    parser.add_option("-p", "--profile", dest="profile", action="store_true",
                      help="profile initialization and exit. For developers")
    (options, args) = parser.parse_args()
    
    cmdLine = {}
    cmdLine["profile"] = options.profile

    # Parse +N spec.
    plusNSpecs = filter(lambda s: s.startswith('+'), args)
    files = filter(lambda s: not s.startswith('+'), args)

    if plusNSpecs:
        if len(plusNSpecs) > 1:
            print >> sys.stderr, "Only one +N spec are allowed"
            sys.exit(-1)
        spec = plusNSpecs[0]
        try:
            cmdLine["firstFileLineToGo"] = int(spec[1:])
        except ValueError:
            print >> sys.stderr, "Invalid +N spec value: '%s'" % spec
            sys.exit(-1)

    
    # Get list of absolute pathes of files to open. List may contain not existing files
    filePathes = [os.path.abspath(arg) for arg in files]
    # convert to unicode for avoid Python <-> Qt interaction problems
    filePathes = [unicode(f, 'utf8') for f in filePathes]
    cmdLine["files"] = filePathes
    
    return cmdLine

def main():
    
    cmdLine = _parseCommandLine()
    
    if cmdLine["profile"]:
        profiler = _StartProfiler()
    else:
        profiler = None

    try:
        _checkDependencies(profiler)
    except ImportError:
        sys.exit(-1)
    
    # Imports only here. Hack for ability to get help and version info even on system without PyQt.
    import PyQt4.QtGui
    
    if profiler is not None:
        profiler.stepDone('Import modules')
    
    _configureLogging()
    sys.excepthook = excepthook
    
    app = PyQt4.QtGui.QApplication ( sys.argv )
    app.setApplicationName( mks.core.defines.PACKAGE_NAME )
    app.setOrganizationName( mks.core.defines.PACKAGE_ORGANISATION )
    app.setOrganizationDomain( mks.core.defines.PACKAGE_URL )
    app.lastWindowClosed.connect(app.quit)

    if profiler is not None:
        profiler.stepDone('Construct application')

    # init monkey studio core
    from mks.core.core import core
    core.init(profiler)

<<<<<<< HEAD
    if cmdLine["existingFiles"] or cmdLine["notExistingFiles"]:
        for path in cmdLine["existingFiles"]:
            if cmdLine["firstFileLineToGo"] is not None:
                # -1 to convert from users to internal indexing
                core.workspace().goTo(path, line=cmdLine["firstFileLineToGo"] - 1)
                cmdLine["firstFileLineToGo"] = None
=======
    if cmdLine["files"]:
        for filePath in cmdLine["files"]:
            if os.path.exists(filePath):
                if "firstFileLineToGo" in cmdLine:
                    # -1 to convert from users to internal indexing
                    core.workspace().goTo(path, line=cmdLine["firstFileLineToGo"] - 1)
                    del cmdLine["firstFileLineToGo"]
                else:
                    core.workspace().openFile(filePath)
>>>>>>> ed89b2e8
            else:
                core.workspace().createEmptyNotSavedDocument(filePath)
    else:
        if core.workspace().textEditorClass():
            core.workspace().createEmptyNotSavedDocument()

    if profiler is not None:
        profiler.stepDone('Open files')

    if core.workspace().currentDocument():
        core.workspace().currentDocument().setFocus()
    
    core.mainWindow().show()
    
    if profiler is not None:
        profiler.stepDone('Show main window')

    # execute application
    if profiler is None:
        result = app.exec_()
    else:
        result = 0

    core.term()

    if profiler is not None:
        profiler.stepDone('Terminate core')

    if profiler is not None:
        profiler.printInfo()

    return result

if __name__ == '__main__':
    sys.exit(main())
<|MERGE_RESOLUTION|>--- conflicted
+++ resolved
@@ -204,14 +204,6 @@
     from mks.core.core import core
     core.init(profiler)
 
-<<<<<<< HEAD
-    if cmdLine["existingFiles"] or cmdLine["notExistingFiles"]:
-        for path in cmdLine["existingFiles"]:
-            if cmdLine["firstFileLineToGo"] is not None:
-                # -1 to convert from users to internal indexing
-                core.workspace().goTo(path, line=cmdLine["firstFileLineToGo"] - 1)
-                cmdLine["firstFileLineToGo"] = None
-=======
     if cmdLine["files"]:
         for filePath in cmdLine["files"]:
             if os.path.exists(filePath):
@@ -221,7 +213,6 @@
                     del cmdLine["firstFileLineToGo"]
                 else:
                     core.workspace().openFile(filePath)
->>>>>>> ed89b2e8
             else:
                 core.workspace().createEmptyNotSavedDocument(filePath)
     else:
